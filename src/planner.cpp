#include <pushplan/planner.hpp>
#include <pushplan/agent.hpp>
#include <pushplan/constants.hpp>
#include <pushplan/geometry.hpp>

#include <smpl/console/console.h>
#include <moveit_msgs/RobotTrajectory.h>

#include <iostream>
#include <fstream>
#include <sstream>
#include <numeric>
#include <algorithm>
#include <iomanip>
#include <cstdlib>

#include <gperftools/profiler.h>

namespace clutter
{

bool Planner::Init(const std::string& scene_file, int scene_id)
{
	m_scene_file = scene_file;
	m_scene_id = scene_id;

	m_stats["whca_attempts"] = 0;
	m_stats["robot_plan_time"] = 0.0;
	m_stats["mapf_time"] = 0.0;
	m_stats["first_order_interactions"] = 0;
	m_plan_time = 0.0;

	m_ph.getParam("goal/plan_budget", m_plan_budget);
	m_ph.getParam("goal/sim_budget", m_sim_budget);

	setupGlobals();

	m_agents.clear();
	std::vector<Object> all_obstacles, pruned_obstacles;
	parse_scene(all_obstacles);
	pruned_obstacles = all_obstacles;

	// only keep the base of the fridge shelf
	if (FRIDGE)
	{
		auto fbegin = pruned_obstacles.begin();
		auto fend = pruned_obstacles.end();
		for (auto itr = pruned_obstacles.begin(); itr != pruned_obstacles.end(); ++itr)
		{
			if (itr->id == 2) {
				fbegin = itr;
			}
			if (itr->id > 5) {
				fend = itr;
				break;
			}
		}
		pruned_obstacles.erase(fbegin, fend);
	}

	m_cc = std::make_shared<CollisionChecker>(this, pruned_obstacles);
	pruned_obstacles.clear();

	// Get OOI goal
	m_ooi_gf = m_cc->GetRandomStateOutside(&m_ooi.GetObject()->back());
	ContToDisc(m_ooi_gf, m_ooi_g);

	m_robot = std::make_unique<Robot>();

	m_ooi.SetCC(m_cc);
	m_robot->SetCC(m_cc);
	for (auto& a: m_agents) {
		a.SetCC(m_cc);
	}

	m_ooi.Setup();
	if (!m_robot->Setup())
	{
		SMPL_ERROR("Robot setup failed!");
		return false;
	}
	for (auto& a: m_agents) {
		a.Setup();
	}

	if (!m_robot->ProcessObstacles(all_obstacles))
	{
		SMPL_ERROR("Robot collision space setup failed!");
		return false;
	}
	all_obstacles.clear();

	int t = 0, grasp_tries;
	m_ph.getParam("robot/grasp_tries", grasp_tries);
	for (; t < grasp_tries; ++t)
	{
		if (m_robot->ComputeGrasps(m_goal, m_ooi.GetObject()->back())) {
			break;
		}
	}
	if (t == grasp_tries)
	{
		SMPL_ERROR("Robot failed to compute grasp states!");
		return false;
	}

	m_simulate = m_nh.advertiseService("run_sim", &Planner::runSim, this);
	m_animate = m_nh.advertiseService("anim_soln", &Planner::animateSolution, this);
	m_rearrange = m_nh.advertiseService("rearrange", &Planner::rearrange, this);

	m_sim = std::make_shared<BulletSim>(
				std::string(), false,
				m_scene_id, std::string(),
				-1, -1);
	setupSim();

	m_robot->SetSim(m_sim);

	return true;
}

bool Planner::Alive()
{
	double plan_time = m_plan_time + m_robot->PlannerTime();
	if (plan_time > m_plan_budget) {
		return false;
	}

	if (m_robot->SimTime() > m_sim_budget) {
		return false;
	}

	if (m_robot->BadAttach()) {
		return false;
	}

	return true;
}

bool Planner::Plan()
{
	++m_stats["whca_attempts"];
	while (!setupProblem()) {
		continue;
	}

	double start_time = GetTime(), time_taken;
	if (whcastar())
	{
		m_exec_interm.clear();

		auto robot_traj = m_robot->GetMoveTraj();
		m_exec_interm.insert(m_exec_interm.begin(), robot_traj->begin(), robot_traj->end());
		SMPL_INFO("Exec trajj size = %d", m_exec_interm.size());
		m_robot->ProfileTraj(m_exec_interm);
	}
	else
	{
		time_taken = GetTime() - start_time;
		SMPL_WARN("Need to re-run WHCA*! Planning took %f seconds.", time_taken);
		m_stats["mapf_time"] += time_taken;
		m_plan_time += time_taken;
		return false;
	}
	time_taken = GetTime() - start_time;
	m_stats["mapf_time"] += time_taken;
	m_plan_time += time_taken;
	SMPL_INFO("Planning took %f seconds. (%f runs so far)", time_taken, m_stats["whca_attempts"]);

	m_cc->PrintConflicts();
	m_cc->CleanupConflicts();
	m_cc->PrintConflicts();
	m_stats["first_order_interactions"] = m_cc->NumConflicts();
	if (SAVE) {
		savePlanData();
	}

	return true;
}

bool Planner::PlanExtract()
{
	// Add rearranged objects as obstacles for extraction planning
	std::vector<Object> extract_obs;
	for (const auto& o: m_rearranged.poses)
	{
		auto search = m_agent_map.find(o.id);
		if (search != m_agent_map.end()) {
			extract_obs.push_back(m_agents.at(m_agent_map[o.id]).GetObject()->back());
		}
	}
	if (!m_robot->Plan(m_ooi.GetObject()->back(), extract_obs)) {
		return false;
	}

	m_robot->GetExecTraj(m_exec);
	SMPL_INFO("Exec traj size = %d", m_exec.points.size());

	comms::ObjectsPoses rearranged = m_rearranged;
	bool success = true;
	double start_time = GetTime();
	if (!m_sim->ExecTraj(m_exec, rearranged, m_robot->GraspAt(), m_ooi.GetID()))
	{
		SMPL_ERROR("Failed to exec traj!");
		success = false;
	}

	m_sim->RemoveConstraint();

	return success;
}

bool Planner::Rearrange()
{
	std_srvs::Empty::Request req;
	std_srvs::Empty::Response resp;
	if (!rearrange(req, resp)) {
		SMPL_WARN("There were no conflicts to rearrange!");
		return false;
	}

	for (auto& a: m_agents) {
		a.Setup(); // updates original object
	}
	return true;
}

std::uint32_t Planner::RunSim()
{
	std_srvs::Empty::Request req;
	std_srvs::Empty::Response resp;

	if (!runSim(req, resp)) {
		SMPL_ERROR("Simulation failed!");
	}
	return m_violation;
}

bool Planner::TryExtract()
{
	if (m_exec_interm.empty() || !setupSim()) {
		return false;
	}

	moveit_msgs::RobotTrajectory to_exec;
	m_robot->ConvertTraj(m_exec_interm, to_exec);
	comms::ObjectsPoses rearranged = m_rearranged;
	bool success = true;
	double start_time = GetTime();
	if (!m_sim->ExecTraj(to_exec.joint_trajectory, rearranged, m_robot->GraspAt(), m_ooi.GetID()))
	{
		SMPL_ERROR("Failed to exec traj!");
		success = false;
	}

	m_sim->RemoveConstraint();

	return success;
}

void Planner::AnimateSolution()
{
	std::vector<Object> final_objects;
	for (auto& a: m_agents) {
		a.ResetObject();
		final_objects.push_back(a.GetObject()->back());
	}
	m_robot->ProcessObstacles(final_objects);

	std_srvs::Empty::Request req;
	std_srvs::Empty::Response resp;
	animateSolution(req, resp);
}

bool Planner::whcastar()
{
	// ProfilerStart("/home/dhruv/test3.out");

	double start_time = GetTime(), total_time = 0.0, iter_time = 0.0;

	int iter = 0;
	if (SAVE) {
		writePlanState(iter);
	}

	// // Add rearranged objects as obstacles for extraction planning
	// std::vector<Object> extract_obs;
	// for (const auto& o: m_rearranged.poses)
	// {
	// 	auto search = m_agent_map.find(o.id);
	// 	if (search != m_agent_map.end()) {
	// 		extract_obs.push_back(m_agents.at(m_agent_map[o.id]).GetObject()->back());
	// 	}
	// }
	if (!m_robot->Plan(m_ooi.GetObject()->back())) {
		return false;
	}
	m_stats["robot_plan_time"] = m_robot->TrajPlanTime();
	// m_robot->AnimateSolution();

	reinit();
	while (!m_robot->AtGrasp())
	{
		if (!m_ooi.Search(1)) {
			return false;
		}
		int robin = 2;
		for (const auto& p: m_priorities)
		{
			if (!m_agents.at(p).Search(robin)) {
				return false;
			}
			++robin;
		}

		step_agents(); // take 1 step by default
		reinit();

		++iter;
		if (SAVE) {
			writePlanState(iter);
		}

		iter_time = GetTime() - start_time;
		if (iter_time > WHCA_PLANNING_TIME) {
			SMPL_WARN("WHCA* Phase 1 Timeout!");
			return false;
		}
	}
	double phase_time = GetTime() - start_time;
	total_time += phase_time;
	SMPL_INFO("WHCA* Phase 1 planning took %f seconds.", phase_time);

	// ProfilerStop();

	m_phase = 1;

	start_time = GetTime();
	reinit();
	while (!m_robot->AtEnd())
	{
		if (!m_ooi.Search(1)) {
			return false;
		}
		int robin = 2;
		for (const auto& p: m_priorities)
		{
			if (!m_agents.at(p).Search(robin)) {
				return false;
			}
			++robin;
		}

		step_agents();
		reinit();

		++iter;
		if (SAVE) {
			writePlanState(iter);
		}

		iter_time = GetTime() - start_time;
		if (iter_time > WHCA_PLANNING_TIME) {
			SMPL_WARN("WHCA* Phase 2 Timeout!");
			return false;
		}
	}
	phase_time = GetTime() - start_time;
	total_time += phase_time;
	SMPL_INFO("WHCA* Phase 2 planning took %f seconds. Total time = %f seconds.", phase_time, total_time);

	return true;
}

bool Planner::rearrange(std_srvs::Empty::Request& req, std_srvs::Empty::Response& resp)
{
	for (auto& a: m_agents) {
		a.ResetObject();
	}

	auto conflicts = m_cc->GetConflicts();
	if (conflicts.empty()) {
		return false;
	}

	comms::ObjectsPoses rearranged = m_rearranged;
	std::vector<int> rearranged_ids;
	for (const auto& o: m_rearranged.poses)
	{
		auto search = m_agent_map.find(o.id);
		if (search != m_agent_map.end()) {
			rearranged_ids.push_back(o.id);
		}
	}

	bool push_found = false;
	while (!push_found && !conflicts.empty())
	{
		auto i = conflicts.begin();
		for (auto iter = conflicts.begin(); iter != conflicts.end(); ++iter)
		{
			if (iter == i) {
				continue;
			}

			if (iter->second < i->second) {
				i = iter;
			}
		}

		int oid = std::min(i->first.first, i->first.second); // max will be robot object
		SMPL_INFO("Rearranging object %d", oid);
		// m_agents.at(m_agent_map[oid]).ResetObject();

		std::vector<Object> new_obstacles;
		for (auto j = conflicts.begin(); j != conflicts.end(); ++j)
		{
			int obsid = std::min(j->first.first, j->first.second);
			if (j == i || oid == obsid) {
				continue;
			}

			SMPL_INFO("Adding object %d as obstacle", obsid);
			// m_agents.at(m_agent_map[obsid]).ResetObject();
			new_obstacles.push_back(m_agents.at(m_agent_map[obsid]).GetObject()->back());
		}
		for (const auto& id: rearranged_ids) {
			if (id == oid) {
				continue;
			}
			SMPL_INFO("Adding rearranged object %d as obstacle", id);
			new_obstacles.push_back(m_agents.at(m_agent_map[id]).GetObject()->back());
		}
		// add new obstacles
		m_robot->ProcessObstacles(new_obstacles);

		// get push location
		std::vector<double> push;
		m_agents.at(m_agent_map[oid]).GetSE2Push(push);
		SMPL_INFO("Object %d push is (%f, %f, %f)", oid, push[0], push[1], push[2]);

		// set push location goal for robot
		m_robot->SetPushGoal(push);

		// plan to push location
		// m_robot->PlanPush creates the planner internally, because it might
		// change KDL chain during the process
<<<<<<< HEAD
		comms::ObjectsPoses result;
		if (m_robot->PlanPush(oid, m_agents.at(m_agent_map[oid]).GetMoveTraj(), m_agents.at(m_agent_map[oid]).GetObject()->back(), rearranged, result)) {
=======
		pushplan::ObjectsPoses result;

		if (m_robot->PlanPush(oid, m_agents.at(m_agent_map[oid]).GetMoveTraj(), m_agents.at(m_agent_map[oid]).GetObject()->back(), rearranged, result))
		{
			push_found = true;
>>>>>>> 41b3d59c
			m_rearrangements.push_back(m_robot->GetLastPlan());

			// update positions of moved objects
			updateAgentPositions(result, rearranged);
		}
		if (SAVE) {
			m_robot->SavePushData(m_scene_id);
		}

		// remove new obstacles
		m_robot->ProcessObstacles(new_obstacles, true);

		conflicts.erase(i);

		auto it = std::find(begin(rearranged_ids), end(rearranged_ids), oid);
		if (it == end(rearranged_ids)) {
			rearranged_ids.push_back(oid);
		}
	}
	m_rearranged = rearranged;

	return true;
}

bool Planner::animateSolution(std_srvs::Empty::Request& req, std_srvs::Empty::Response& resp)
{
	m_robot->AnimateSolution();
	return true;
}

bool Planner::setupSim()
{
	if (!m_sim->SetRobotState(m_robot->GetStartState()->joint_state))
	{
		ROS_ERROR("Failed to set start state!");
		return false;
	}

	int planning_arm = armId();
	if (!m_sim->ResetArm(1 - planning_arm))
	{
		ROS_ERROR("Failed to reset other arm!");
		return false;
	}

	int removed;
	if (!m_sim->CheckScene(planning_arm, removed))
	{
		ROS_ERROR("Failed to check for start state collisions with objects!");
		return false;
	}

	if (!m_sim->ResetScene()) {
		ROS_ERROR("Failed to reset scene objects!");
		return false;
	}

	if (!m_sim->SetColours(m_ooi.GetID()))
	{
		ROS_ERROR("Failed to set object colours in scene!");
		return false;
	}
}

bool Planner::runSim(std_srvs::Empty::Request& req, std_srvs::Empty::Response& resp)
{
	setupSim();

	m_violation = 0x00000000;

	comms::ObjectsPoses dummy;
	for (const auto& traj: m_rearrangements) {
		if (!m_sim->ExecTraj(traj, dummy))
		{
			SMPL_ERROR("Failed to exec rearrangement!");
			m_violation |= 0x00000001;
		}
	}
	// if any rearrangement traj execuction failed, m_violation == 1

	if (!m_sim->ExecTraj(m_exec, dummy, m_robot->GraspAt(), m_ooi.GetID()))
	{
		SMPL_ERROR("Failed to exec traj!");
		m_violation |= 0x00000004;
	}
	// if all rearrangements succeeded, but extraction failed, m_violation == 4
	// if any rearrangement traj execuction failed, and extraction failed, m_violation == 5
	// if all executions succeeded, m_violation == 0

	m_sim->RemoveConstraint();

	return m_violation == 0;
}

const std::vector<Object>* Planner::GetObject(const LatticeState& s, int priority)
{
	if (priority == 0) {
		return m_robot->GetObject(s);
	}
	else if (priority == 1) {
		return m_ooi.GetObject(s);
	}
	else {
		return m_agents.at(m_priorities.at(priority-2)).GetObject(s);
	}
}

void Planner::reinit()
{
	// reset searches
	m_ooi.reset(m_phase);
	for (auto& a: m_agents) {
		a.reset(m_phase);
	}

	// Set agent starts - always the current state
	m_ooi.SetStartState(*(m_ooi.GetCurrentState()));
	for (auto& a: m_agents) {
		a.SetStartState(*(a.GetCurrentState()));
	}

	// Set agent goals
	if (m_phase == 0) {
		m_ooi.SetGoalState(m_ooi.GetCurrentState()->coord);
	}
	else if (m_phase == 1) {
		m_ooi.SetGoalState(m_robot->GetEECoord()); // EE position
	}

	for (auto& a: m_agents) {
		a.SetGoalState(a.GetCurrentState()->coord);
	}

	// Set agent priorities
	prioritize();
}

void Planner::prioritize()
{
	m_priorities.clear();
	m_priorities.resize(m_agents.size());
	std::iota(m_priorities.begin(), m_priorities.end(), 0);

	// robot_objs is a std::vector<Object>*
	auto robot_objs = m_robot->GetObject(*(m_robot->GetCurrentState()));

	std::vector<double> dists(m_agents.size(), std::numeric_limits<double>::max());
	State robot_pf(2, 0.0), agent_pf;
	for (size_t i = 0; i < m_agents.size(); ++i)
	{
		DiscToCont(m_agents.at(i).GetCurrentState()->coord, agent_pf);
		for (const auto& o: *robot_objs)
		{
			robot_pf.at(0) = o.o_x;
			robot_pf.at(1) = o.o_y;
			dists.at(i) = std::min(dists.at(i), EuclideanDist(robot_pf, agent_pf));
		}
	}
	std::stable_sort(m_priorities.begin(), m_priorities.end(),
		[&dists](size_t i1, size_t i2) { return dists[i1] < dists[i2]; });
}

void Planner::step_agents(int k)
{
	// TODO: make sure we can handle k > 1
	m_ooi.Step(k);
	m_robot->Step(k);
	for (auto& a: m_agents) {
		a.Step(k);
	}
	m_t += k;
}

void Planner::updateAgentPositions(
	const comms::ObjectsPoses& result,
	comms::ObjectsPoses& rearranged)
{
	for (const auto& o: result.poses)
	{
		auto search = m_agent_map.find(o.id);
		if (search != m_agent_map.end()) {
			// auto orig_obj = m_agents.at(m_agent_map[o.id]).GetObject()->back();
			// if (EuclideanDist(o.xyz, {orig_obj.o_x, orig_obj.o_y, orig_obj.o_z}) < RES)
			// {
			// 	SMPL_DEBUG("Object %d did not move > %f cm.", o.id, RES);
			// 	continue;
			// }

			// SMPL_DEBUG("Object %d did moved > %f cm.", o.id, RES);
			m_agents.at(m_agent_map[o.id]).SetObjectPose(o.xyz, o.rpy);
			bool exist = false;
			for (auto& p: rearranged.poses)
			{
				if (p.id == o.id)
				{
					p = o;
					exist = true;
					break;
				}
			}
			if (!exist) {
				rearranged.poses.push_back(o);
			}
		}
	}
}

bool Planner::setupProblem()
{
	int result = cleanupLogs();
	if (result == -1) {
		SMPL_ERROR("system command errored!");
	}

	m_t = 0;
	m_phase = 0;
	m_cc->ClearConflicts();

	// Set agent current positions and time
	m_ooi.Init();

	m_robot->Init();
	if (m_exec_interm.empty() && !m_robot->RandomiseStart()) {
		return false;
	}

	for (auto& a: m_agents) {
		a.Init();
	}

	return true;
}

int Planner::cleanupLogs()
{
	std::string files(__FILE__), command;
	auto found = files.find_last_of("/\\");
	files = files.substr(0, found + 1) + "../dat/txt/*.txt";

	command = "rm " + files;
	// SMPL_WARN("Execute command: %s", command.c_str());
	return system(command.c_str());
}

void Planner::parse_scene(std::vector<Object>& obstacles)
{
	std::ifstream SCENE;
	SCENE.open(m_scene_file);

	if (SCENE.is_open())
	{
		std::string line;
		while (!SCENE.eof())
		{
			getline(SCENE, line);
			if (line.compare("O") == 0)
			{
				getline(SCENE, line);
				m_num_agents = std::stoi(line);
				m_agents.clear();
				m_agent_map.clear();
				obstacles.clear();

				for (int i = 0; i < m_num_agents; ++i)
				{
					Object o;

					getline(SCENE, line);
					std::stringstream ss(line);
					std::string split;

					int count = 0;
					while (ss.good())
					{
						getline(ss, split, ',');
						switch (count) {
							case 0: o.id = std::stoi(split); break;
							case 1: o.shape = std::stoi(split); break;
							case 2: o.type = std::stoi(split); break;
							case 3: o.o_x = std::stof(split); break;
							case 4: o.o_y = std::stof(split); break;
							case 5: o.o_z = std::stof(split); break;
							case 6: o.o_roll = std::stof(split); break;
							case 7: o.o_pitch = std::stof(split); break;
							case 8: o.o_yaw = std::stof(split); break;
							case 9: o.x_size = std::stof(split); break;
							case 10: o.y_size = std::stof(split); break;
							case 11: o.z_size = std::stof(split); break;
							case 12: {
								o.mass = std::stof(split);
								o.locked = o.mass == 0;
								break;
							}
							case 13: o.mu = std::stof(split); break;
							case 14: o.movable = (split.compare("True") == 0); break;
						}
						count++;
					}
					if (o.movable) {
						Agent r(o);
						m_agents.push_back(std::move(r));
						m_agent_map[o.id] = m_agents.size() - 1;
					}
					else {
						// o.x_size += RES;
						// o.y_size += RES;
						obstacles.push_back(o);
					}
				}
			}

			else if (line.compare("ooi") == 0)
			{
				getline(SCENE, line);
				m_ooi_idx = std::stoi(line); // object of interest ID

				for (auto itr = obstacles.begin(); itr != obstacles.end(); ++itr)
				{
					if (itr->id == m_ooi_idx)
					{
						m_ooi.SetObject(*itr);
						obstacles.erase(itr);
						break;
					}
				}
			}

			else if (line.compare("G") == 0)
			{
				getline(SCENE, line);

				std::stringstream ss(line);
				std::string split;
				while (ss.good())
				{
					getline(ss, split, ',');
					m_goal.push_back(std::stod(split));
				}

				std::swap(m_goal[3], m_goal[5]);
				if (std::fabs(m_goal[3]) >= 1e-4)
				{
					m_goal[3] = 0.0;
					m_goal[4] = 0.0;
					m_goal[5] = smpl::angles::normalize_angle(m_goal[5] + M_PI);
				}
				SMPL_INFO("Goal (x, y, z, yaw): (%f, %f, %f, %f)", m_goal[0], m_goal[1], m_goal[2], m_goal[5]);
			}
		}
	}

	SCENE.close();
}

void Planner::writePlanState(int iter)
{
	std::string filename(__FILE__);
	auto found = filename.find_last_of("/\\");
	filename = filename.substr(0, found + 1) + "../dat/txt/";

	std::stringstream ss;
	ss << std::setw(4) << std::setfill('0') << iter;
	std::string s = ss.str();

	filename += s;
	filename += ".txt";

	std::ofstream DATA;
	DATA.open(filename, std::ofstream::out);

	DATA << 'O' << '\n';
	int o = m_cc->NumObstacles() + 1 + m_agents.size() + 3;
	DATA << o << '\n';

	std::string movable;
	auto obstacles = m_cc->GetObstacles();
	for (const auto& obs: *obstacles)
	{
		movable = obs.movable ? "True" : "False";
		DATA << obs.id << ','
				<< obs.shape << ','
				<< obs.type << ','
				<< obs.o_x << ','
				<< obs.o_y << ','
				<< obs.o_z << ','
				<< obs.o_roll << ','
				<< obs.o_pitch << ','
				<< obs.o_yaw << ','
				<< obs.x_size << ','
				<< obs.y_size << ','
				<< obs.z_size << ','
				<< obs.mass << ','
				<< obs.mu << ','
				<< movable << '\n';
	}

	State loc = m_ooi.GetCurrentState()->state;
	auto agent_obs = m_ooi.GetObject();
	movable = "False";
	DATA << 999 << ',' // for visualisation purposes
			<< agent_obs->back().shape << ','
			<< agent_obs->back().type << ','
			<< loc.at(0) << ','
			<< loc.at(1) << ','
			<< agent_obs->back().o_z << ','
			<< agent_obs->back().o_roll << ','
			<< agent_obs->back().o_pitch << ','
			<< agent_obs->back().o_yaw << ','
			<< agent_obs->back().x_size << ','
			<< agent_obs->back().y_size << ','
			<< agent_obs->back().z_size << ','
			<< agent_obs->back().mass << ','
			<< agent_obs->back().mu << ','
			<< movable << '\n';

	movable = "True";
	for (const auto& a: m_agents)
	{
		loc = a.GetCurrentState()->state;
		agent_obs = a.GetObject();
		DATA << agent_obs->back().id << ','
			<< agent_obs->back().shape << ','
			<< agent_obs->back().type << ','
			<< loc.at(0) << ','
			<< loc.at(1) << ','
			<< agent_obs->back().o_z << ','
			<< agent_obs->back().o_roll << ','
			<< agent_obs->back().o_pitch << ','
			<< agent_obs->back().o_yaw << ','
			<< agent_obs->back().x_size << ','
			<< agent_obs->back().y_size << ','
			<< agent_obs->back().z_size << ','
			<< agent_obs->back().mass << ','
			<< agent_obs->back().mu << ','
			<< movable << '\n';
	}

	agent_obs = m_robot->GetObject(*(m_robot->GetCurrentState()));
	for (const auto& robot_o: *agent_obs)
	{
		DATA << robot_o.id << ','
				<< robot_o.shape << ','
				<< robot_o.type << ','
				<< robot_o.o_x << ','
				<< robot_o.o_y << ','
				<< robot_o.o_z << ','
				<< robot_o.o_roll << ','
				<< robot_o.o_pitch << ','
				<< robot_o.o_yaw << ','
				<< robot_o.x_size << ','
				<< robot_o.y_size << ','
				<< robot_o.z_size << ','
				<< robot_o.mass << ','
				<< robot_o.mu << ','
				<< movable << '\n';
	}

	// write solution trajs
	DATA << 'T' << '\n';
	o = 1 + m_agents.size();
	DATA << o << '\n';

	auto move = m_ooi.GetMoveTraj();
	DATA << 999 << '\n';
	DATA << move->size() << '\n';
	for (const auto& s: *move) {
		DATA << s.state.at(0) << ',' << s.state.at(1) << '\n';
	}

	for (const auto& a: m_agents)
	{
		agent_obs = a.GetObject();
		move = a.GetMoveTraj();
		DATA << agent_obs->back().id << '\n';
		DATA << move->size() << '\n';
		for (const auto& s: *move) {
			DATA << s.state.at(0) << ',' << s.state.at(1) << '\n';
		}
	}

	DATA.close();
}

void Planner::setupGlobals()
{
	m_ph.getParam("/fridge", FRIDGE);
	m_ph.getParam("whca/planning_time", WHCA_PLANNING_TIME);
	m_ph.getParam("whca/window", WINDOW);
	m_ph.getParam("whca/goal_thresh", GOAL_THRESH);
	m_ph.getParam("whca/res", RES);
	m_ph.getParam("whca/grid", GRID);
	m_ph.getParam("whca/cost_mult", COST_MULT);
	m_ph.getParam("robot/semi_minor", SEMI_MINOR);
	m_ph.getParam("robot/robot_obj_mass", R_MASS);
	m_ph.getParam("robot/speed", R_SPEED);
	m_ph.getParam("goal/save", SAVE);
}

int Planner::armId()
{
	int arm;
	for (const auto& name : m_robot->GetStartState()->joint_state.name)
	{
		if (name.find("r_") == 0)
		{
			arm = 1;
			break;
		}

		else if (name.find("l_") == 0)
		{
			arm = 0;
			break;
		}
	}
	return arm;
}

bool Planner::savePlanData()
{
	std::string filename(__FILE__);
	auto found = filename.find_last_of("/\\");
	filename = filename.substr(0, found + 1) + "../dat/PLANNER.csv";

	bool exists = FileExists(filename);
	std::ofstream STATS;
	STATS.open(filename, std::ofstream::out | std::ofstream::app);
	if (!exists)
	{
		STATS << "UID,"
				<< "WHCACalls,RobotPlanTime,"
				<< "MAPFSolveTime,FirstOrderInteractions\n";
	}

	STATS << m_scene_id << ','
			<< m_stats["whca_attempts"] << ',' << m_stats["robot_plan_time"] << ','
			<< m_stats["mapf_time"] << ',' << m_stats["first_order_interactions"] << '\n';
	STATS.close();

	m_stats["whca_attempts"] = 0;
	m_stats["robot_plan_time"] = 0.0;
	m_stats["mapf_time"] = 0.0;
	m_stats["first_order_interactions"] = 0;
}

} // namespace clutter<|MERGE_RESOLUTION|>--- conflicted
+++ resolved
@@ -445,16 +445,11 @@
 		// plan to push location
 		// m_robot->PlanPush creates the planner internally, because it might
 		// change KDL chain during the process
-<<<<<<< HEAD
 		comms::ObjectsPoses result;
-		if (m_robot->PlanPush(oid, m_agents.at(m_agent_map[oid]).GetMoveTraj(), m_agents.at(m_agent_map[oid]).GetObject()->back(), rearranged, result)) {
-=======
-		pushplan::ObjectsPoses result;
 
 		if (m_robot->PlanPush(oid, m_agents.at(m_agent_map[oid]).GetMoveTraj(), m_agents.at(m_agent_map[oid]).GetObject()->back(), rearranged, result))
 		{
 			push_found = true;
->>>>>>> 41b3d59c
 			m_rearrangements.push_back(m_robot->GetLastPlan());
 
 			// update positions of moved objects
